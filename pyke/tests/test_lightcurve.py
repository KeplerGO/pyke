import pytest
from numpy.testing import assert_almost_equal
from ..lightcurve import LightCurve, KeplerCBVCorrector, KeplerLightCurveFile

# 8th Quarter of Tabby's star
TABBY_Q8 = ("https://archive.stsci.edu/missions/kepler/lightcurves"
            "/0084/008462852/kplr008462852-2011073133259_llc.fits")


def test_kepler_cbv_fit():
    # comparing that the two methods to do cbv fit are the nearly the same
    cbv = KeplerCBVCorrector(TABBY_Q8)
    cbv_lc = cbv.correct()
    assert_almost_equal(cbv.coeffs, [0.08534423, 0.10814261], decimal=3)
    lcf = KeplerLightCurveFile(TABBY_Q8)
    cbv_lcf = lcf.compute_cotrended_lightcurve()
    assert_almost_equal(cbv_lc.flux, cbv_lcf.flux)


def test_KeplerLightCurve():
    lcf = KeplerLightCurveFile(TABBY_Q8)
    kplc = lcf.get_lightcurve('SAP_FLUX')

    assert kplc.channel == lcf.channel
    assert kplc.campaign is None
    assert kplc.quarter == lcf.quarter
    assert kplc.mission == 'Kepler'


@pytest.mark.parametrize("quality_bitmask,answer", [('hard', 2661),
    ('conservative', 2713), ('default', 2924), (None, 3279),
    (1, 3279), (100, 3252), (2096639, 2661)])
def test_bitmasking(quality_bitmask, answer):
    '''Test whether the bitmasking behaves like it should'''
    lcf = KeplerLightCurveFile(TABBY_Q8, quality_bitmask=quality_bitmask)
    flux = lcf.get_lightcurve('SAP_FLUX').flux
    assert len(flux) == answer


def test_lightcurve_fold():
    """Test the ``LightCurve.fold()`` method."""
    lc = LightCurve(time=[1, 2, 3], flux=[1, 1, 1])
    assert_almost_equal(lc.fold(period=1).time[0], 0)
    assert_almost_equal(lc.fold(period=1, phase=-0.1).time[0], 0.1)


<<<<<<< HEAD
def test_cdpp():
    """Compare the cdpp noise metric against the pipeline value."""
    lcf = KeplerLightCurveFile(TABBY_Q8)
    # Tabby's star shows dips after cadence 1000 which increase the cdpp
    lc = LightCurve(lcf.PDCSAP_FLUX.time[:1000], lcf.PDCSAP_FLUX.flux[:1000])
    assert(lc.cdpp() - lcf.header(ext=1)['CDPP6_0'] < 30)
=======
def test_lightcurve_plot():
    """Sanity check to verify that lightcurve plotting works"""
    lcf = KeplerLightCurveFile(TABBY_Q8)
    lcf.plot()
    lcf.SAP_FLUX.plot()
>>>>>>> 25b49919
<|MERGE_RESOLUTION|>--- conflicted
+++ resolved
@@ -44,17 +44,16 @@
     assert_almost_equal(lc.fold(period=1, phase=-0.1).time[0], 0.1)
 
 
-<<<<<<< HEAD
 def test_cdpp():
     """Compare the cdpp noise metric against the pipeline value."""
     lcf = KeplerLightCurveFile(TABBY_Q8)
     # Tabby's star shows dips after cadence 1000 which increase the cdpp
     lc = LightCurve(lcf.PDCSAP_FLUX.time[:1000], lcf.PDCSAP_FLUX.flux[:1000])
     assert(lc.cdpp() - lcf.header(ext=1)['CDPP6_0'] < 30)
-=======
+
+    
 def test_lightcurve_plot():
     """Sanity check to verify that lightcurve plotting works"""
     lcf = KeplerLightCurveFile(TABBY_Q8)
     lcf.plot()
-    lcf.SAP_FLUX.plot()
->>>>>>> 25b49919
+    lcf.SAP_FLUX.plot()