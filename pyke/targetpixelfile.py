import numpy as np
import scipy
import matplotlib.pyplot as plt
from astropy.io import fits
from .lightcurve import LightCurve
from .utils import KeplerQualityFlags, plot_image


__all__ = ['KeplerTargetPixelFile']


class TargetPixelFile(object):
    """
    TargetPixelFile class
    """
    def to_lightcurve(self, method=None, subtract_bkg=False, **kwargs):
        """Returns a raw light curve of the TPF.

        Attributes
        ----------
        method : str or None
            Method to detrend the light curve.
        kwargs : dict
            Keyword arguments passed to the detrending method.

        Returns
        -------
        lc : LightCurve object
            Array containing the summed or detrended flux within the aperture
            for each cadence.
        """
        pass


class KeplerTargetPixelFile(TargetPixelFile):
    """
    Defines a TargetPixelFile class for the Kepler/K2 Mission.
    Enables extraction of raw lightcurves and centroid positions.

    Attributes
    ----------
    path : str
        Path to fits file.
    aperture_mask : array-like or str
        A boolean array describing the aperture such that `False` means
        that the pixel will be masked out. It can also use the default
        Kepler pipeline's aperture if the value 'kepler-pipeline' is passed.
        The default behaviour is to use all pixels.
    quality_bitmask : int
<<<<<<< HEAD
        Bitmask specifying quality flags of cadences that should be ignored.
    quality_mask : str
        String describing the type of mask that should be applied
            default: recommended quality mask
            conservative: removes more flags, known to remove good data
            hard: removes all data that has been flagged
=======
        Bitmask specifying quality flags of cadences that should be ignored:
            Default: recommended quality mask
            Conservative: removes more flags, known to remove good data
            Hard: removes all data that has been flagged
>>>>>>> 7140328a

    References
    ----------
    .. [1] Kepler: A Search for Terrestrial Planets. Kepler Archive Manual.
        http://archive.stsci.edu/kepler/manuals/archive_manual.pdf
    """
<<<<<<< HEAD

    def __init__(self, path, aperture_mask=None,quality_bitmask=None,
=======
    def __init__(self, path, aperture_mask=None,
                 quality_bitmask=KeplerQualityFlags.DEFAULT_BITMASK,
>>>>>>> 7140328a
                 **kwargs):
        self.path = path
        self.hdu = fits.open(self.path, **kwargs)
        self.quality_mask = self._quality_mask(quality_bitmask)
        self.aperture_mask = aperture_mask

    def _quality_mask(self, bitmask):
        """Returns a boolean mask which flags all good-quality cadences.

        Parameters
        ----------
        quality_bitmask : int
            Bitmask. See ref. [1], table 2-3.
        """
        bitmask_dict = {'default': KeplerQualityFlags.DEFAULT_BITMASK,
                'conservative': KeplerQualityFlags.CONSERVATIVE_BITMASK,
                'hard': KeplerQualityFlags.QUALITY_ZERO_BITMASK,
                None: None}

        if isinstance(bitmask, str):
            bitmask = bitmask_dict[bitmask]
        if bitmask is None:
            return np.ones(len(self.hdu[1].data['TIME']),dtype=bool)
        return (self.hdu[1].data['QUALITY'] & bitmask) == 0

    def header(self, ext=0):
        """Returns the header for a given extension."""
        return self.hdu[ext].header

    @property
    def keplerid(self):
        return self.header()['KEPLERID']

    @property
    def module(self):
        return self.header()['MODULE']

    @property
    def channel(self):
        return self.header()['CHANNEL']

    @property
    def output(self):
        return self.header()['OUTPUT']

    @property
    def column(self):
        return self.hdu['TARGETTABLES'].header['1CRV5P']

    @property
    def row(self):
        return self.hdu['TARGETTABLES'].header['2CRV5P']

    def plot(self, frame=None, cadenceno=None, **kwargs):
        """
        Plot a target pixel file at a given frame (index) or cadence number.

        Parameters
        ----------
        frame : int
            Frame number.
        cadenceno : int
            Alternatively, a cadence number can be provided.
            This argument has priority over frame number.
        """
        if cadenceno is not None:
            frame = np.argwhere(cadenceno == self.cadenceno)[0][0]
        elif frame is None:
            raise ValueError("Either frame or cadenceno must be provided.")

        pflux = self.flux[frame]
        plot_image(pflux, title='Kepler ID: {}'.format(self.keplerid),
                   extent=(self.column, self.column + self.shape[2],
                           self.row, self.row + self.shape[1]), **kwargs)

    @property
    def aperture_mask(self):
        return self._aperture_mask

    @aperture_mask.setter
    def aperture_mask(self, mask):
        if mask == 'kepler-pipeline':
            self._aperture_mask = self.hdu[-1].data == 3
        elif mask is not None:
            self._aperture_mask = mask
        else:
            mask = self.hdu[1].data['FLUX'][100] == self.hdu[1].data['FLUX'][100]
            self._aperture_mask = np.ones((self.shape[1], self.shape[2]),
                                          dtype=bool) * mask

    @property
    def aperture_npix(self):
        """Number of pixels in the aperture"""
        return self.aperture_mask.sum()

    @property
    def n_good_cadences(self):
        """Returns the number of good-quality cadences."""
        return self.quality_mask.sum()

    @property
    def shape(self):
        """Return the cube dimension shape."""
        return self.flux.shape

    @property
    def time(self):
        """Returns the time for all good-quality cadences."""
        return self.hdu[1].data['TIME'][self.quality_mask]

    @property
    def cadenceno(self):
        """Return the cadence number for all good-quality cadences."""
        return self.hdu[1].data['CADENCENO'][self.quality_mask]

    @property
    def nan_time_mask(self):
        """Returns a boolean mask flagging cadences whose time is `nan`."""
        return ~np.isfinite(self.time)

    @property
    def flux(self):
        """Returns the flux for all good-quality cadences."""
        return self.hdu[1].data['FLUX'][self.quality_mask]

    @property
    def flux_err(self):
        """Returns the flux uncertainty for all good-quality cadences."""
        return self.hdu[1].data['FLUX_ERR'][self.quality_mask]

    @property
    def flux_bkg(self):
        """Returns the background flux for all good-quality cadences."""
        return self.hdu[1].data['FLUX_BKG'][self.quality_mask]

    @property
    def quality(self):
        """Returns the quality flag integer of every good cadence."""
        return self.hdu[1].data['QUALITY'][self.quality_mask]

    def estimate_bkg_per_pixel(self, method='median'):
        """Returns an estimate of the background value per pixel for every
        cadence.

        Parameters
        ----------
        method : str
            The method used to estimate the background:
                * 'median' - median of the pixel values per cadence.
                * 'mean' - mean of the pixel values per cadence.
                * 'mode' - mode of the pixel values per cadence (usually slow).
                * 'kepler_pipeline' - uses the background values estimated by
                   the kepler pipeline.

        Returns
        -------
        value : array-like
            Array in which the i-th element represents an estimate of the
            background density at the i-th cadence.
        """
        if method == 'median':
            return np.nanmedian(self.flux[:, self.aperture_mask], axis=1)
        elif method == 'mean':
            return np.nanmean(self.flux[:, self.aperture_mask], axis=1)
        elif method == 'mode':
            return scipy.stats.mode(self.flux[:, self.aperture_mask], axis=1,
                                    nan_policy='omit')[0].reshape(-1)
        elif method == 'kepler_pipeline':
            return np.nansum(self.flux_bkg[:, self.aperture_mask], axis=1) / self.aperture_npix
        else:
            raise ValueError("method {} is not available".format(method))

    def to_fits(self):
        """Save the TPF to fits"""
        raise NotImplementedError

    def _get_aperture_flux(self):
        af = np.nansum(self.flux[:, self.aperture_mask], axis=1)
<<<<<<< HEAD
        npix = np.sum(self.aperture_mask).astype(float)
        er = np.sqrt(np.nansum(self.flux_err[:, self.aperture_mask]**2, axis=1))
        return af,er
=======
        er = np.nansum(self.flux_err[:, self.aperture_mask]**2, axis=1)**0.5
        return af, er
>>>>>>> 7140328a

    def get_bkg_lightcurve(self, method='median'):
        return self.estimate_bkg_per_pixel(method=method) * self.aperture_npix

    def to_lightcurve(self, subtract_bkg=False):
        """Performs apperture photometry and optionally detrends the lightcurve.

        Attributes
        ----------
        subtract_bkg : bool
            Whether or not to subtract the background.

        Returns
        -------
        lc : LightCurve object
            Array containing the summed flux within the aperture for each
            cadence.
        """

        aperture_flux, aperture_flux_err = self._get_aperture_flux()
        if subtract_bkg:
            aperture_flux = aperture_flux - self.get_bkg_lightcurve()

<<<<<<< HEAD
        return LightCurve(flux=aperture_flux, time=self.time, flux_err=aperture_flux_err)
=======
        return LightCurve(flux=aperture_flux, time=self.time,
                          flux_err=aperture_flux_err)
>>>>>>> 7140328a
<|MERGE_RESOLUTION|>--- conflicted
+++ resolved
@@ -46,36 +46,24 @@
         that the pixel will be masked out. It can also use the default
         Kepler pipeline's aperture if the value 'kepler-pipeline' is passed.
         The default behaviour is to use all pixels.
-    quality_bitmask : int
-<<<<<<< HEAD
+    quality_bitmask : str or int
         Bitmask specifying quality flags of cadences that should be ignored.
-    quality_mask : str
-        String describing the type of mask that should be applied
-            default: recommended quality mask
-            conservative: removes more flags, known to remove good data
-            hard: removes all data that has been flagged
-=======
-        Bitmask specifying quality flags of cadences that should be ignored:
-            Default: recommended quality mask
-            Conservative: removes more flags, known to remove good data
-            Hard: removes all data that has been flagged
->>>>>>> 7140328a
+        If a string is passed, it has the following meaning:
+            "default": recommended quality mask
+            "conservative": removes more flags, known to remove good data
+            "hard": removes all data that has been flagged
 
     References
     ----------
     .. [1] Kepler: A Search for Terrestrial Planets. Kepler Archive Manual.
         http://archive.stsci.edu/kepler/manuals/archive_manual.pdf
     """
-<<<<<<< HEAD
-
-    def __init__(self, path, aperture_mask=None,quality_bitmask=None,
-=======
     def __init__(self, path, aperture_mask=None,
                  quality_bitmask=KeplerQualityFlags.DEFAULT_BITMASK,
->>>>>>> 7140328a
                  **kwargs):
         self.path = path
         self.hdu = fits.open(self.path, **kwargs)
+        self.quality_bitmask = quality_bitmask
         self.quality_mask = self._quality_mask(quality_bitmask)
         self.aperture_mask = aperture_mask
 
@@ -87,15 +75,10 @@
         quality_bitmask : int
             Bitmask. See ref. [1], table 2-3.
         """
-        bitmask_dict = {'default': KeplerQualityFlags.DEFAULT_BITMASK,
-                'conservative': KeplerQualityFlags.CONSERVATIVE_BITMASK,
-                'hard': KeplerQualityFlags.QUALITY_ZERO_BITMASK,
-                None: None}
-
-        if isinstance(bitmask, str):
-            bitmask = bitmask_dict[bitmask]
         if bitmask is None:
-            return np.ones(len(self.hdu[1].data['TIME']),dtype=bool)
+            return np.ones(len(self.hdu[1].data['TIME']), dtype=bool)
+        elif isinstance(bitmask, str):
+            bitmask = KeplerQualityFlags.OPTIONS[bitmask]
         return (self.hdu[1].data['QUALITY'] & bitmask) == 0
 
     def header(self, ext=0):
@@ -251,14 +234,8 @@
 
     def _get_aperture_flux(self):
         af = np.nansum(self.flux[:, self.aperture_mask], axis=1)
-<<<<<<< HEAD
-        npix = np.sum(self.aperture_mask).astype(float)
-        er = np.sqrt(np.nansum(self.flux_err[:, self.aperture_mask]**2, axis=1))
-        return af,er
-=======
         er = np.nansum(self.flux_err[:, self.aperture_mask]**2, axis=1)**0.5
         return af, er
->>>>>>> 7140328a
 
     def get_bkg_lightcurve(self, method='median'):
         return self.estimate_bkg_per_pixel(method=method) * self.aperture_npix
@@ -282,9 +259,5 @@
         if subtract_bkg:
             aperture_flux = aperture_flux - self.get_bkg_lightcurve()
 
-<<<<<<< HEAD
-        return LightCurve(flux=aperture_flux, time=self.time, flux_err=aperture_flux_err)
-=======
         return LightCurve(flux=aperture_flux, time=self.time,
-                          flux_err=aperture_flux_err)
->>>>>>> 7140328a
+                          flux_err=aperture_flux_err)