--- conflicted
+++ resolved
@@ -7,13 +7,8 @@
 import oktopus
 import requests
 from bs4 import BeautifulSoup
-<<<<<<< HEAD
 from .utils import running_mean, channel_to_module_output, KeplerQualityFlags
-
-=======
-from .utils import channel_to_module_output, KeplerQualityFlags
 from matplotlib import pyplot as plt
->>>>>>> 25b49919
 
 __all__ = ['LightCurve', 'KeplerLightCurveFile', 'KeplerCBVCorrector',
            'SimplePixelLevelDecorrelationDetrender']
@@ -126,7 +121,6 @@
         sorted_args = np.argsort(fold_time)
         return LightCurve(fold_time[sorted_args], self.flux[sorted_args])
 
-<<<<<<< HEAD
     def remove_nans(self):
         """Removes cadences where the flux is NaN.
 
@@ -227,8 +221,6 @@
     def draw(self):
         raise NotImplementedError("Should we implement a LightCurveDrawer class?")
 
-=======
->>>>>>> 25b49919
     def to_csv(self):
         raise NotImplementedError()
 
