import copy
import math
import numpy as np
from scipy import linalg
from oktopus import L1Norm
from scipy import signal, interpolate
from astropy.io import fits as pyfits
from astropy.stats import sigma_clip
from tqdm import tqdm
import oktopus
import requests
from bs4 import BeautifulSoup
from .utils import running_mean, channel_to_module_output, KeplerQualityFlags
from matplotlib import pyplot as plt
from matplotlib.figure import Figure


<<<<<<< HEAD
__all__ = ['LightCurve', 'KeplerLightCurve', 'KeplerLightCurveFile',
           'KeplerCBVCorrector', 'SPLDCorrector', 'SFFCorrector']
=======
__all__ = ['LightCurve', 'KeplerLightCurveFile', 'KeplerCBVCorrector',
           'SimplePixelLevelDecorrelationDetrender']
>>>>>>> 91ee0c56


class LightCurve(object):
    """
    Implements a simple class for a generic light curve.

    Attributes
    ----------
    time : array-like
        Time measurements
    flux : array-like
        Data flux for every time point
    flux_err : array-like
        Uncertainty on each flux data point
    """

    def __init__(self, time, flux, flux_err=None):
        self.time = np.asarray(time)
        self.flux = np.asarray(flux)
        if flux_err is not None:
            self.flux_err = np.asarray(flux_err)
        else:
            self.flux_err = np.nan * np.ones_like(self.time)

    def stitch(self, *others):
        """
        Stitches LightCurve objects.

        Parameters
        ----------
        *others : LightCurve objects
            Light curves to be stitched.

        Returns
        -------
        stitched_lc : LightCurve object
            Stitched light curve.
        """
        time = self.time
        flux = self.flux
        flux_err = self.flux_err

        for i in range(len(others)):
            time = np.append(time, others[i].time)
            flux = np.append(flux, others[i].flux)
            flux_err = np.append(flux_err, others[i].flux_err)

        return LightCurve(time=time, flux=flux, flux_err=flux_err)

    def flatten(self, window_length=101, polyorder=3, return_trend=False, **kwargs):
        """
        Removes low frequency trend using scipy's Savitzky-Golay filter.

        Parameters
        ----------
        window_length : int
            The length of the filter window (i.e. the number of coefficients).
            ``window_length`` must be a positive odd integer.
        polyorder : int
            The order of the polynomial used to fit the samples. ``polyorder``
            must be less than window_length.
        return_trend : bool
            If `True`, the method will return a tuple of two elements
            (flattened_lc, trend_lc) where trend_lc is the removed trend.
        **kwargs : dict
            Dictionary of arguments to be passed to `scipy.signal.savgol_filter`.

        Returns
        -------
        flatten_lc : LightCurve object
            Flattened lightcurve.
        If `return_trend` is `True`, the method will also return:
        trend_lc : LightCurve object
            Trend in the lightcurve data
        """
        lc_clean = self.remove_nans()  # The SG filter does not allow NaNs
        trend_signal = signal.savgol_filter(x=lc_clean.flux,
                                            window_length=window_length,
                                            polyorder=polyorder, **kwargs)
        flatten_lc = copy.copy(lc_clean)
        flatten_lc.flux = lc_clean.flux / trend_signal
        if flatten_lc.flux_err is not None:
            flatten_lc.flux_err = lc_clean.flux_err / trend_signal

        if return_trend:
            trend_lc = copy.copy(self)
            trend_lc.flux = trend_signal
            return flatten_lc, trend_lc
        return flatten_lc

    def fold(self, period, phase=0.):
        """Folds the lightcurve at a specified ``period`` and ``phase``.

        This method returns a new ``LightCurve`` object in which the time
        values range between -0.5 to +0.5.  Data points which occur exactly
        at ``phase`` or an integer multiple of `phase + n*period` have time
        value 0.0.

        Parameters
        ----------
        period : float
            The period upon which to fold.
        phase : float, optional
            Time reference point.

        Returns
        -------
        folded_lightcurve : LightCurve object
            A new ``LightCurve`` in which the data are folded and sorted by
            phase.
        """
        fold_time = ((self.time - phase + 0.5 * period) / period) % 1 - 0.5
        sorted_args = np.argsort(fold_time)
        if self.flux_err is None:
            return LightCurve(fold_time[sorted_args], self.flux[sorted_args])
        return LightCurve(fold_time[sorted_args], self.flux[sorted_args], flux_err=self.flux_err[sorted_args])

    def remove_nans(self):
        """Removes cadences where the flux is NaN.

        Returns
        -------
        clean_lightcurve : LightCurve object
            A new ``LightCurve`` from which NaNs fluxes have been removed.
        """
        lc = copy.copy(self)
        nan_mask = np.isnan(lc.flux)
        lc.time = self.time[~nan_mask]
        lc.flux = self.flux[~nan_mask]
        if lc.flux_err is not None:
            lc.flux_err = self.flux_err[~nan_mask]
        return lc

    def remove_outliers(self, sigma=5., **kwargs):
        """Removes outlier flux values using sigma-clipping.

        This method returns a new LightCurve object from which flux values
        are removed if they are separated from the mean flux by `sigma` times
        the standard deviation.

        Parameters
        ----------
        sigma : float
            The number of standard deviations to use for clipping outliers.
            Defaults to 5.
        **kwargs : dict
            Dictionary of arguments to be passed to `astropy.stats.sigma_clip`.

        Returns
        -------
        clean_lightcurve : LightCurve object
            A new ``LightCurve`` in which outliers have been removed.
        """
        new_lc = copy.copy(self)
        outlier_mask = sigma_clip(data=new_lc.flux, sigma=sigma, **kwargs).mask
        new_lc.time = self.time[~outlier_mask]
        new_lc.flux = self.flux[~outlier_mask]
        if new_lc.flux_err is not None:
            new_lc.flux_err = self.flux_err[~outlier_mask]
        return new_lc

    def bin(self, binsize=13, method='mean'):
        """Bins a lightcurve using a block mean of size `binsize`.

        Parameters
        ----------
        binsize : int
            Number of cadences to include in every bin.
        method: str, one of 'mean' or 'median'
            The summary statistic to return for each bin. Default: 'mean'.

        Returns
        -------
        binned_lc : LightCurve object
            Binned lightcurve.

        Notes
        -----
        - If the ratio between the lightcurve length and the binsize is not
          a whole number, then the remainder of the data points will be
          ignored.
        - If the original lightcurve contains flux uncertainties (flux_err),
          the binned lightcurve will report the root-mean-square error.
          If no uncertainties are included, the binned curve will return the
          standard deviation of the data.
        """
        available_methods = ['mean', 'median']
        if method not in available_methods:
            raise ValueError("method must be one of: {}".format(available_methods))
        methodf = np.__dict__['nan' + method]

        n_bins = self.flux.size // binsize
        binned_lc = copy.copy(self)
        binned_lc.time = np.array([methodf(a) for a in np.array_split(self.time, n_bins)])
        binned_lc.flux = np.array([methodf(a) for a in np.array_split(self.flux, n_bins)])

        if self.flux_err is not None:
            # root-mean-square error
            binned_lc.flux_err = np.array(
                                    [np.sqrt(np.nansum(a**2))
                                     for a in np.array_split(self.flux_err, n_bins)]
                                 ) / binsize
        else:
            # compute the standard deviation from the data
            binned_lc.flux_err = np.array([np.nanstd(a)
                                           for a in np.array_split(self.flux, n_bins)])

        return binned_lc

    def cdpp(self, transit_duration=13, savgol_window=101, savgol_polyorder=2,
             sigma_clip=5.):
        """Estimate the CDPP noise metric using the Savitzky-Golay (SG) method.

        A common estimate of the noise in a lightcurve is the scatter that
        remains after all long term trends have been removed. This is the idea
        behind the Combined Differential Photometric Precision (CDPP) metric.
        The official Kepler Pipeline computes this metric using a wavelet-based
        algorithm to calculate the signal-to-noise of the specific waveform of
        transits of various durations. In this implementation, we use the
        simpler "sgCDPP proxy algorithm" discussed by Gilliland et al
        (2011ApJS..197....6G) and Van Cleve et al (2016PASP..128g5002V).

        The steps of this algorithm are:
            1. Remove low frequency signals using a Savitzky-Golay filter with
               window length `savgol_window` and polynomial order `savgol_polyorder`.
            2. Remove outliers by rejecting data points which are separated from
               the mean by `sigma_clip` times the standard deviation.
            3. Compute the standard deviation of a running mean with
               a configurable window length equal to `transit_duration`.

        We use a running mean (as opposed to block averaging) to strongly
        attenuate the signal above 1/transit_duration whilst retaining
        the original frequency sampling.  Block averaging would set the Nyquist
        limit to 1/transit_duration.

        Parameters
        ----------
        transit_duration : int, optional
            The transit duration in cadences. This is the length of the window
            used to compute the running mean. The default is 13, which
            corresponds to a 6.5 hour transit in data sampled at 30-min cadence.
        savgol_window : int, optional
            Width of Savitsky-Golay filter in cadences (odd number).
            Default value 101 (2.0 days in Kepler Long Cadence mode).
        savgol_polyorder : int, optional
            Polynomial order of the Savitsky-Golay filter.
            The recommended value is 2.
        sigma_clip : float, optional
            The number of standard deviations to use for clipping outliers.
            The default is 5.

        Returns
        -------
        cdpp : float
            Savitzky-Golay CDPP noise metric in units parts-per-million (ppm).

        Notes
        -----
        This implementation is adapted from the Matlab version used by
        Jeff van Cleve but lacks the normalization factor used there:
        svn+ssh://murzim/repo/so/trunk/Develop/jvc/common/compute_SG_noise.m
        """
        if not isinstance(transit_duration, int):
            raise TypeError("transit_duration must be an integer")
        detrended_lc = self.flatten(window_length=savgol_window,
                                    polyorder=savgol_polyorder)
        cleaned_lc = detrended_lc.remove_outliers(sigma=sigma_clip)
        mean = running_mean(data=cleaned_lc.flux, window_size=transit_duration)
        cdpp_ppm = np.std(mean) * 1e6
        return cdpp_ppm

    def to_csv(self):
        raise NotImplementedError()

    def plot(self, ax=None, normalize=True, xlabel='Time - 2454833 (days)',
             ylabel='Normalized Flux', title=None, color='#363636', linestyle="",
             fill=False, grid=True, **kwargs):
        """Plots the light curve.

        Parameters
        ----------
        ax : matplotlib.axes._subplots.AxesSubplot
            A matplotlib axes object to plot into. If no axes is provided,
            a new one be generated.
        normalize : bool
            Normalized the lightcurve
        xlabel : str
            Plot x axis label
        ylabel : str
            Plot y axis label
        title : str
            Plot set_title
        color: str
            Color to plot flux points
        fill: bool
            Shade the region between 0 and flux
        grid: bool
            Add a grid to the plot
        **kwargs : dict
            Dictionary of arguments to be passed to `matplotlib.pyplot.plot`.

        Returns
        -------
        ax : matplotlib.axes._subplots.AxesSubplot
            The matplotlib axes object.
        """
        if ax is None:
            fig, ax = plt.subplots(1)
        flux = self.flux
        flux_err = self.flux_err
        if normalize:
            if flux_err is not None:
                flux_err = flux_err / np.nanmedian(flux)
            flux = flux / np.nanmedian(flux)
        if flux_err is None:
            ax.plot(self.time, flux, marker='o', color=color, linestyle=linestyle,
                       **kwargs)
        else:
            ax.errorbar(self.time, flux, flux_err, color=color, linestyle=linestyle,
                        **kwargs)
        if fill:
            ax.fill(self.time, flux, fc='#a8a7a7', linewidth=0.0, alpha=0.3)
        if grid:
            ax.grid(alpha=0.3)
        if 'label' in kwargs:
            ax.legend()
        if title is not None:
            ax.set_title(title)
        ax.set_xlabel(xlabel, {'color': 'k'})
        ax.set_ylabel(ylabel, {'color': 'k'})
        return ax


class KeplerLightCurve(LightCurve):
    """Defines a light curve class for NASA's Kepler and K2 missions.

    Attributes
    ----------
    time : array-like
        Time measurements
    flux : array-like
        Data flux for every time point
    flux_err : array-like
        Uncertainty on each flux data point
    centroid_col, centroid_row : array-like, array-like
        Centroid column and row coordinates as a function of time
    quality : array-like
        Array indicating the quality of each data point
    quality_bitmask : int
        Bitmask specifying quality flags of cadences that should be ignored
    channel : int
        Channel number
    campaign : int
        Campaign number
    quarter : int
        Quarter number
    mission : str
        Mission name
    cadenceno : array-like
        Cadence numbers corresponding to every time measurement
    keplerid : int
        Kepler ID number
    """

    def __init__(self, time, flux, flux_err=None, centroid_col=None,
                 centroid_row=None, quality=None, quality_bitmask=None,
                 channel=None, campaign=None, quarter=None, mission=None,
                 cadenceno=None, keplerid=None):
        super(KeplerLightCurve, self).__init__(time, flux, flux_err)
        self.centroid_col = centroid_col
        self.centroid_row = centroid_row
        self.quality = quality
        self.quality_bitmask = quality_bitmask
        self.channel = channel
        self.campaign = campaign
        self.quarter = quarter
        self.mission = mission
        self.cadenceno = cadenceno
        self.keplerid = keplerid

    def correct(self, method='vanderburg', **kwargs):
        """Corrects a lightcurve for motion-dependent systematical errors.

        Parameters
        ----------
        method : str
            Method used to correct the lightcurve
        kwargs : dict
            Dictionary of keyword arguments to be passed to the function
            defined by `method`.

        Returns
        -------
        new_lc : KeplerLightCurve object
            Corrected lightcurve
        """
        if method == 'vanderburg':
            self.corrector = SFFCorrector()
            corrected_lc = self.corrector.correct(time=self.time, flux=self.flux,
                                                  centroid_col=self.centroid_col,
                                                  centroid_row=self.centroid_row,
                                                  **kwargs)
        else:
            raise ValueError("method {} is not available.".format(method))
        new_lc = copy.copy(self)
        new_lc.flux = corrected_lc.flux
        return new_lc

    def to_fits(self):
        raise NotImplementedError()


class KeplerLightCurveFile(object):
    """Defines a class for a given light curve FITS file from NASA's Kepler and
    K2 missions.

    Attributes
    ----------
    path : str
        Directory path or url to a lightcurve FITS file.
    quality_bitmask : str or int
        Bitmask specifying quality flags of cadences that should be ignored.
        If a string is passed, it has the following meaning:

            * default: recommended quality mask
            * hard: removes more flags, known to remove good data
            * hardest: removes all data that has been flagged
    kwargs : dict
        Keyword arguments to be passed to astropy.io.fits.open.
    """
    def __init__(self, path, quality_bitmask=KeplerQualityFlags.DEFAULT_BITMASK,
                 **kwargs):
        self.path = path
        self.hdu = pyfits.open(self.path, **kwargs)
        self.quality_bitmask = quality_bitmask
        self.quality_mask = self._quality_mask(quality_bitmask)

    def get_lightcurve(self, flux_type, centroid_type='MOM_CENTR'):
        if flux_type in self._flux_types():
            return KeplerLightCurve(self.hdu[1].data['TIME'][self.quality_mask],
                                    self.hdu[1].data[flux_type][self.quality_mask],
                                    flux_err=self.hdu[1].data[flux_type + "_ERR"][self.quality_mask],
                                    centroid_col=self.hdu[1].data[centroid_type + "1"][self.quality_mask],
                                    centroid_row=self.hdu[1].data[centroid_type + "2"][self.quality_mask],
                                    quality=self.hdu[1].data['SAP_QUALITY'][self.quality_mask],
                                    quality_bitmask=self.quality_bitmask,
                                    channel=self.channel,
                                    campaign=self.campaign,
                                    quarter=self.quarter,
                                    mission=self.mission,
                                    cadenceno=self.cadenceno,
                                    keplerid=self.hdu[0].header['KEPLERID'])
        else:
            raise KeyError("{} is not a valid flux type. Available types are: {}".
                           format(flux_type, self._flux_types))

    def _quality_mask(self, bitmask):
        """Returns a boolean mask which flags all good-quality cadences.

        Parameters
        ----------
        bitmask : str or int
            Bitmask. See ref. [1], table 2-3.

        Returns
        -------
        boolean_mask : array of bool
            Boolean array in which `True` means the data is of good quality.
        """
        if bitmask is None:
            return np.ones(len(self.hdu[1].data['TIME']), dtype=bool)
        elif isinstance(bitmask, str):
            bitmask = KeplerQualityFlags.OPTIONS[bitmask]
        return (self.hdu[1].data['SAP_QUALITY'] & bitmask) == 0

    @property
    def SAP_FLUX(self):
        """Returns a KeplerLightCurve object for SAP_FLUX"""
        return self.get_lightcurve('SAP_FLUX')

    @property
    def PDCSAP_FLUX(self):
        """Returns a KeplerLightCurve object for PDCSAP_FLUX"""
        return self.get_lightcurve('PDCSAP_FLUX')

    @property
    def time(self):
        """Time measurements"""
        return self.hdu[1].data['TIME'][self.quality_mask]

    @property
    def cadenceno(self):
        """Cadence number"""
        return self.hdu[1].data['CADENCENO'][self.quality_mask]

    @property
    def channel(self):
        """Channel number"""
        return self.header(ext=0)['CHANNEL']

    @property
    def quarter(self):
        """Quarter number"""
        try:
            return self.header(ext=0)['QUARTER']
        except KeyError:
            return None

    @property
    def campaign(self):
        """Campaign number"""
        try:
            return self.header(ext=0)['CAMPAIGN']
        except KeyError:
            return None

    @property
    def mission(self):
        """Mission name"""
        return self.header(ext=0)['MISSION']

    def compute_cotrended_lightcurve(self, cbvs=[1, 2]):
        """Returns a LightCurve object after cotrending the SAP_FLUX
        against the cotrending basis vectors.

        Parameters
        ----------
        cbvs : list of ints
            The list of cotrending basis vectors to fit to the data. For example,
            [1, 2] will fit the first two basis vectors.
        """
        return KeplerCBVCorrector(self).correct(cbvs=cbvs)

    def header(self, ext=0):
        """Header of the object at extension `ext`"""
        return self.hdu[ext].header

    def _flux_types(self):
        """Returns a list of available flux types for this light curve file"""
        types = [n for n in self.hdu[1].data.columns.names if 'FLUX' in n]
        types = [n for n in types if not ('ERR' in n)]
        return types

    def plot(self, plottype=None, **kwargs):
        """Plot all the flux types in a light curve.

        Parameters
        ----------
        plottype : str or list of str
            List of FLUX types to plot. Default is to plot all available.
        """
        if not ('ax' in kwargs):
            fig, ax = plt.subplots(1)
            kwargs['ax'] = ax
        if not ('title' in kwargs):
            kwargs['title'] = 'KeplerID: {}'.format(self.SAP_FLUX.keplerid)
        if plottype is None:
            plottype = self._flux_types()
        if isinstance(plottype, str):
            plottype = [plottype]
        for idx, pl in enumerate(plottype):
            lc = self.get_lightcurve(pl)
            kwargs['color'] = 'C{}'.format(idx)
            lc.plot(label=pl, **kwargs)


class SFFCorrector(object):
    """Implements a similar procedure as described by Vanderburg and Johnson
    (2014). Briefly, the algorithm implemented in this class can be described
    as follows

       (1) Rotate the centroid measurements onto the subspace spanned by the
           eigenvectors of the centroid covariance matrix
       (2) Fit a polynomial to the rotated centroids
       (3) Compute the arclength of such polynomial
       (4) Fit a BSpline of the raw flux as a function of time
       (5) Normalize the raw flux by the fitted BSpline computed in step (4)
       (6) Bin and interpolate the normalized flux as function of the arclength
       (7) Divide the raw flux by the piecewise linear interpolation done in step [(6)
       (8) Set raw flux as the flux computed in step (7) and repeat
    """

    def __init__(self):
        pass

    def correct(self, time, flux, centroid_col, centroid_row,
                polyorder=5, niters=3, bins=15, windows=1, sigma_1=3.,
                sigma_2=5.):
        """
        Parameters
        ----------
        time : array-like
            Time measurements
        flux : array-like
            Data flux for every time point
        centroid_col, centroid_row : array-like, array-like
            Centroid column and row coordinates as a function of time
        polyorder : int
            Degree of the polynomial which will be used to fit one
            centroid as a function of the other.
        niters : int
            Number of iterations of the aforementioned algorithm.
        bins : int
            Number of bins to be used in step (6).
        windows : int
            Number of windows to subdivide the data.
        sigma_1, sigma_2 : float, float
            Sigma values which will be used to reject outliers
            in steps (6) and (2), respectivelly.

        Returns
        -------
        corrected_lightcurve : LightCurve object
            Returns a corrected lightcurve object.
        """
        timecopy = time
        time = np.array_split(time, windows)
        flux = np.array_split(flux, windows)
        centroid_col = np.array_split(centroid_col, windows)
        centroid_row = np.array_split(centroid_row, windows)

        flux_hat = np.array([])
        for i in tqdm(range(windows)):
            # Rotate and fit centroids
            self.rot_col, self.rot_row = self.rotate_centroids(centroid_col[i],
                                                               centroid_row[i])
            self.outlier_cent = sigma_clip(data=self.rot_col,
                                           sigma=sigma_2).mask
            coeffs = np.polyfit(self.rot_row[~self.outlier_cent],
                                self.rot_col[~self.outlier_cent], polyorder)
            self.poly = np.poly1d(coeffs)
            self.polyprime = np.poly1d(coeffs).deriv()

            # Compute the arclength s
            x = np.linspace(np.min(self.rot_row[~self.outlier_cent]),
                            np.max(self.rot_row[~self.outlier_cent]), 10000)
            self.s = np.array([self.arclength(x1=xp, x=x) for xp in self.rot_row])

            for n in range(niters):
                # fit BSpline
                self.bspline = self.fit_bspline(time[i], flux[i])
                # Normalize raw flux
                self.normflux = flux[i] / self.bspline(time[i] - time[i][0])
                # Bin and interpolate normalized flux
                self.interp = self.bin_and_interpolate(self.s, self.normflux, bins,
                                                       sigma=sigma_1)
                # Correct the raw flux
                corrected_flux = self.normflux / self.interp(self.s)
                flux[i] = corrected_flux

            flux_hat = np.append(flux_hat, flux[i])

        return LightCurve(time=timecopy, flux=flux_hat)

    def rotate_centroids(self, centroid_col, centroid_row):
        centroids = np.array([centroid_col, centroid_row])
        _, eig_vecs = linalg.eigh(np.cov(centroids))
        return np.dot(eig_vecs, centroids)

    def _plot_rotated_centroids(self):
        fig = plt.figure()
        ax = fig.add_subplot(111)
        ax.plot(self.rot_row[~self.outlier_cent], self.rot_col[~self.outlier_cent],
                'ko', markersize=3)
        ax.plot(self.rot_row[~self.outlier_cent], self.rot_col[~self.outlier_cent],
                'bo', markersize=2)
        ax.plot(self.rot_row[self.outlier_cent], self.rot_col[self.outlier_cent],
                'ko', markersize=3)
        ax.plot(self.rot_row[self.outlier_cent], self.rot_col[self.outlier_cent],
                'ro', markersize=2)
        x = np.linspace(min(self.rot_row), max(self.rot_row), 200)
        ax.plot(x, self.poly(x), '--')
        plt.xlabel("Rotated row centroid")
        plt.ylabel("Rotated column centroid")
        return ax

    def _plot_normflux_arclength(self):
        idx = np.argsort(self.s)
        s_srtd = self.s[idx]
        normflux_srtd = self.normflux[idx]

        fig = plt.figure()
        ax = fig.add_subplot(111)
        ax.plot(s_srtd[~self.outlier_mask], normflux_srtd[~self.outlier_mask],
                'ko', markersize=3)
        ax.plot(s_srtd[~self.outlier_mask], normflux_srtd[~self.outlier_mask],
                'bo', markersize=2)
        ax.plot(s_srtd[self.outlier_mask], normflux_srtd[self.outlier_mask],
                'ko', markersize=3)
        ax.plot(s_srtd[self.outlier_mask], normflux_srtd[self.outlier_mask],
                'ro', markersize=2)
        ax.plot(s_srtd, self.interp(s_srtd), '--')
        plt.xlabel(r"Arclength $(s)$")
        plt.ylabel(r"Flux $(e^{-}s^{-1})$")
        return ax

    def arclength(self, x1, x):
        """Compute the arclength of the polynomial used to fit the centroid
        measurements.

        Parameters
        ----------
        x1 : float
            Upper limit of the integration domain.
        x : ndarray
            Domain at which the arclength integrand is defined.

        Returns
        -------
        arclength : float
            Result of the integral from x[0] to x1.
        """
        mask = x < x1
        return np.trapz(y=np.sqrt(1 + self.polyprime(x[mask]) ** 2), x=x[mask])

    def fit_bspline(self, time, flux, s=0):
        time = time - time[0]
        knots = np.arange(0, time[-1], 1.5)
        t, c, k = interpolate.splrep(time, flux, t=knots[1:], s=s, task=-1)
        return interpolate.BSpline(t, c, k)

    def bin_and_interpolate(self, s, normflux, bins, sigma):
        idx = np.argsort(s)
        s_srtd = s[idx]
        normflux_srtd = normflux[idx]

        self.outlier_mask = sigma_clip(data=normflux_srtd, sigma=sigma).mask
        normflux_srtd = normflux_srtd[~self.outlier_mask]
        s_srtd = s_srtd[~self.outlier_mask]

        knots = np.array([np.min(s_srtd)]
                         + [np.median(split) for split in np.array_split(s_srtd, bins)]
                         + [np.max(s_srtd)])
        bin_means = np.array([normflux_srtd[0]]
                             + [np.mean(split) for split in np.array_split(normflux_srtd, bins)]
                             + [normflux_srtd[-1]])
        return interpolate.interp1d(knots, bin_means, bounds_error=False,
                                    fill_value='extrapolate')

    def breakpoints(self, campaign):
        """Return a break point as a function of the campaign number.
        """
        pass


class KeplerCBVCorrector(object):
    r"""Remove systematic trends from Kepler light curves by fitting
    cotrending basis vectors.

    .. math::

         \arg \min_{\theta \in \Theta} |f(t) - <\theta, \left[\rm{cbv}_1(t), ..., \rm{cbv}_n(t)\right]^{T}|^p

    Attributes
    ----------
    lc_file : KeplerLightCurveFile object or str
        An instance from KeplerLightCurveFile or a path for the .fits
        file of a NASA's Kepler/K2 light curve.
    loss_function : oktopus.Likelihood subclass
        A class that describes a cost function.
        The default is :class:`oktopus.LaplacianLikelihood`, which is tantamount
        to the L1 norm.

    Examples
    --------
    >>> import matplotlib.pyplot as plt
    >>> from pyke import KeplerCBVCorrector, KeplerLightCurveFile
    >>> fn = ("https://archive.stsci.edu/missions/kepler/lightcurves/"
    ...       "0084/008462852/kplr008462852-2011073133259_llc.fits") # doctest: +SKIP
    >>> cbv = KeplerCBVCorrector(fn) # doctest: +SKIP
    Downloading https://archive.stsci.edu/missions/kepler/lightcurves/0084/008462852/kplr008462852-2011073133259_llc.fits [Done]
    >>> cbv_lc = cbv.correct() # doctest: +SKIP
    Downloading http://archive.stsci.edu/missions/kepler/cbv/kplr2011073133259-q08-d25_lcbv.fits [Done]
    >>> sap_lc = KeplerLightCurveFile(fn).SAP_FLUX # doctest: +SKIP
    >>> plt.plot(sap_lc.time, sap_lc.flux, 'x', markersize=1, label='SAP_FLUX') # doctest: +SKIP
    >>> plt.plot(cbv_lc.time, cbv_lc.flux, 'o', markersize=1, label='CBV_FLUX') # doctest: +SKIP
    >>> plt.legend() # doctest: +SKIP
    """

    def __init__(self, lc_file, loss_function=oktopus.LaplacianLikelihood):
        self.lc_file = lc_file
        self.loss_function = loss_function

        if self.lc_file.mission == 'Kepler':
            self.cbv_base_url = "http://archive.stsci.edu/missions/kepler/cbv/"
        elif self.lc_file.mission == 'K2':
            self.cbv_base_url = "http://archive.stsci.edu/missions/k2/cbv/"

    @property
    def lc_file(self):
        return self._lc_file

    @lc_file.setter
    def lc_file(self, value):
        # this enables `lc_file` to be either a string
        # or an object from KeplerLightCurveFile
        if isinstance(value, str):
            self._lc_file = KeplerLightCurveFile(value)
        elif isinstance(value, KeplerLightCurveFile):
            self._lc_file = value
        else:
            raise ValueError("lc_file must be either a string or a"
                             " KeplerLightCurveFile instance, got {}.".format(value))

    @property
    def coeffs(self):
        """
        Returns the fitted coefficients.
        """
        return self._coeffs

    @property
    def opt_result(self):
        """
        Returns the result of the optimization process.
        """
        return self._opt_result

    def correct(self, cbvs=[1, 2]):
        """
        Correct the SAP_FLUX by fitting a number of cotrending basis vectors
        `cbvs`.

        Parameters
        ----------
        cbvs : list of ints
            The list of cotrending basis vectors to fit to the data. For example,
            [1, 2] will fit the first two basis vectors.
        """
        module, output = channel_to_module_output(self.lc_file.channel)
        cbv_file = pyfits.open(self.get_cbv_url())
        cbv_data = cbv_file['MODOUT_{0}_{1}'.format(module, output)].data

        cbv_array = []
        for i in cbvs:
            cbv_array.append(cbv_data.field('VECTOR_{}'.format(i))[self.lc_file.quality_mask])
        cbv_array = np.asarray(cbv_array)

        sap_lc = self.lc_file.SAP_FLUX
        median_sap_flux = np.nanmedian(sap_lc.flux)
        norm_sap_flux = sap_lc.flux / median_sap_flux - 1
        norm_err_sap_flux = sap_lc.flux_err / median_sap_flux

        def mean_model(*theta):
            coeffs = np.asarray(theta)
            return np.dot(coeffs, cbv_array)

        loss = self.loss_function(data=norm_sap_flux, mean=mean_model,
                                  var=norm_err_sap_flux)
        self._opt_result = loss.fit(x0=np.zeros(len(cbvs)), method='L-BFGS-B')
        self._coeffs = self._opt_result.x
        flux_hat = sap_lc.flux - median_sap_flux * mean_model(self._coeffs)

        return LightCurve(time=sap_lc.time, flux=flux_hat.reshape(-1))

    def get_cbv_url(self):
        # gets the html page and finds all references to 'a' tag
        # keeps the ones for which 'href' ends with 'fits'
        # this might slow things down in case the user wants to fit 1e3 stars
        soup = BeautifulSoup(requests.get(self.cbv_base_url).text, 'html.parser')
        cbv_files = [fn['href'] for fn in soup.find_all('a') if fn['href'].endswith('fits')]

        if self.lc_file.mission == 'Kepler':
            if self.lc_file.quarter < 10:
                quarter = 'q0' + str(self.lc_file.quarter)
            else:
                quarter = 'q' + str(self.lc_file.quarter)
            for cbv_file in cbv_files:
                if quarter + '-d25' in cbv_file:
                    break
        elif self.lc_file.mission == 'K2':
            if self.lc_file.campaign <= 8:
                campaign = 'c0' + str(self.lc_file.campaign)
            else:
                campaign = 'c' + str(self.lc_file.campaign)
            for cbv_file in cbv_files:
                if campaign in cbv_file:
                    break

        return self.cbv_base_url + cbv_file


class SPLDCorrector(object):
    r"""
    Implements the simple first order Pixel Level Decorrelation (PLD) proposed by
    Deming et. al. [1]_ and Luger et. al. [2]_, [3]_.

    Attributes
    ----------


    Notes
    -----
    This code serves only as a quick look into the PLD technique.
    Users are encouraged to check out the GitHub repos
    `everest <http://www.github.com/rodluger/everest>`_
    and `everest3 <http://www.github.com/rodluger/everest3>`_.

    References
    ----------
    .. [1] Deming et. al. Spitzer Secondary Eclipses of the Dense, \
           Modestly-irradiated, Giant Exoplanet HAT-P-20b using Pixel-Level Decorrelation.
    .. [2] Luger et. al. EVEREST: Pixel Level Decorrelation of K2 Light Curves.
    .. [3] Luger et. al. An Update to the EVEREST K2 Pipeline: short cadence, \
           saturated stars, and Kepler-like photometry down to K_p = 15.
    """

    def __init__(self):
        pass

    def correct(self, time, tpf_flux, window_length=None, polyorder=2):
        """
        Parameters
        ----------
        time : array-like
            Time array
        tpf_flux : array-like
            Pixel values series
        window_length : int
        polyorder : int
        """
        k = window_length
        if not k:
            k = int(len(time) / 2) - 1
        n_windows = int(len(time) / k)
        flux_hat = np.array([])
        for n in range(1, n_windows + 1):
            flux_hat = np.append(flux_hat,
                                 self._pld(tpf_flux[(n - 1) * k:n * k], polyorder))
        flux_hat = np.append(flux_hat, self._pld(tpf_flux[n * k:], polyorder))
        return LightCurve(time, flux_hat + np.nanmedian(np.nansum(tpf_flux, axis=(1, 2))))

    def _pld(self, tpf_flux, polyorder=2):
        if len(tpf_flux) == 0:
            return np.array([])
        pixels_series = tpf_flux.reshape((tpf_flux.shape[0], -1))
        lightcurve = np.nansum(pixels_series, axis=1).reshape(-1, 1)
        # design matrix
        X = pixels_series / lightcurve
        X = np.hstack((X, np.array([np.linspace(0, 1, tpf_flux.shape[0]) ** n for n in range(polyorder+1)]).T))
        opt_weights = np.linalg.solve(np.dot(X.T, X), np.dot(X.T, lightcurve))
        model = np.dot(X, opt_weights)
        flux_hat = lightcurve - model
        return flux_hat<|MERGE_RESOLUTION|>--- conflicted
+++ resolved
@@ -15,13 +15,8 @@
 from matplotlib.figure import Figure
 
 
-<<<<<<< HEAD
 __all__ = ['LightCurve', 'KeplerLightCurve', 'KeplerLightCurveFile',
            'KeplerCBVCorrector', 'SPLDCorrector', 'SFFCorrector']
-=======
-__all__ = ['LightCurve', 'KeplerLightCurveFile', 'KeplerCBVCorrector',
-           'SimplePixelLevelDecorrelationDetrender']
->>>>>>> 91ee0c56
 
 
 class LightCurve(object):
